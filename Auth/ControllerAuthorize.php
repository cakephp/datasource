<?php
/**
 * CakePHP(tm) : Rapid Development Framework (http://cakephp.org)
 * Copyright (c) Cake Software Foundation, Inc. (http://cakefoundation.org)
 *
 * Licensed under The MIT License
 * For full copyright and license information, please see the LICENSE.txt
 * Redistributions of files must retain the above copyright notice.
 *
 * @copyright     Copyright (c) Cake Software Foundation, Inc. (http://cakefoundation.org)
 * @link          http://cakephp.org CakePHP(tm) Project
 * @since         2.0.0
 * @license       http://www.opensource.org/licenses/mit-license.php MIT License
 */
namespace Cake\Auth;

use Cake\Controller\ComponentRegistry;
use Cake\Controller\Controller;
<<<<<<< HEAD
use Cake\Core\Exception\Exception;
=======
use Cake\Error\Exception;
>>>>>>> e8867366
use Cake\Network\Request;

/**
 * An authorization adapter for AuthComponent. Provides the ability to authorize
 * using a controller callback. Your controller's isAuthorized() method should
 * return a boolean to indicate whether or not the user is authorized.
 *
 * {{{
 *	public function isAuthorized($user) {
 *		if ($this->request->param('admin')) {
 *			return $user['role'] === 'admin';
 *		}
 *		return !empty($user);
 *	}
 * }}}
 *
 * The above is simple implementation that would only authorize users of the
 * 'admin' role to access admin routing.
 *
 * @see AuthComponent::$authenticate
 */
class ControllerAuthorize extends BaseAuthorize {

/**
 * Controller for the request.
 *
 * @var \Cake\Controller\Controller
 */
	protected $_Controller = null;

/**
 * {@inheritDoc}
 */
	public function __construct(ComponentRegistry $registry, array $config = array()) {
		parent::__construct($registry, $config);
		$this->controller($registry->getController());
	}

/**
 * Get/set the controller this authorize object will be working with. Also
 * checks that isAuthorized is implemented.
 *
 * @param Controller $controller null to get, a controller to set.
<<<<<<< HEAD
 * @return mixed
 * @throws \Cake\Core\Exception\Exception
=======
 * @return \Cake\Controller\Controller
 * @throws \Cake\Error\Exception If controller does not have method `isAuthorized()`.
>>>>>>> e8867366
 */
	public function controller(Controller $controller = null) {
		if ($controller) {
			if (!method_exists($controller, 'isAuthorized')) {
<<<<<<< HEAD
				throw new Exception(sprintf('%s does not implement an isAuthorized() method.', get_class($controller)));
=======
				throw new Exception(sprintf(
					'%s does not implement an isAuthorized() method.',
					get_class($controller)
				));
>>>>>>> e8867366
			}
			$this->_Controller = $controller;
		}
		return $this->_Controller;
	}

/**
 * Checks user authorization using a controller callback.
 *
 * @param array $user Active user data
 * @param \Cake\Network\Request $request Request instance.
 * @return bool
 */
	public function authorize($user, Request $request) {
		return (bool)$this->_Controller->isAuthorized($user);
	}

}<|MERGE_RESOLUTION|>--- conflicted
+++ resolved
@@ -16,11 +16,7 @@
 
 use Cake\Controller\ComponentRegistry;
 use Cake\Controller\Controller;
-<<<<<<< HEAD
 use Cake\Core\Exception\Exception;
-=======
-use Cake\Error\Exception;
->>>>>>> e8867366
 use Cake\Network\Request;
 
 /**
@@ -64,25 +60,16 @@
  * checks that isAuthorized is implemented.
  *
  * @param Controller $controller null to get, a controller to set.
-<<<<<<< HEAD
- * @return mixed
- * @throws \Cake\Core\Exception\Exception
-=======
  * @return \Cake\Controller\Controller
  * @throws \Cake\Error\Exception If controller does not have method `isAuthorized()`.
->>>>>>> e8867366
  */
 	public function controller(Controller $controller = null) {
 		if ($controller) {
 			if (!method_exists($controller, 'isAuthorized')) {
-<<<<<<< HEAD
-				throw new Exception(sprintf('%s does not implement an isAuthorized() method.', get_class($controller)));
-=======
 				throw new Exception(sprintf(
 					'%s does not implement an isAuthorized() method.',
 					get_class($controller)
 				));
->>>>>>> e8867366
 			}
 			$this->_Controller = $controller;
 		}
