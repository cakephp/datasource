--- conflicted
+++ resolved
@@ -15,13 +15,8 @@
 namespace Cake\Cache;
 
 use Cake\Core\App;
-<<<<<<< HEAD
 use Cake\Core\Error\Exception;
-use Cake\Utility\ObjectRegistry;
-=======
-use Cake\Error;
 use Cake\Core\ObjectRegistry;
->>>>>>> 1c5e4faf
 
 /**
  * An object registry for cache engines.
