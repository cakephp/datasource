<?php
declare(strict_types=1);

/**
 * CakePHP(tm) : Rapid Development Framework (https://cakephp.org)
 * Copyright (c) Cake Software Foundation, Inc. (https://cakefoundation.org)
 *
 * Licensed under The MIT License
 * For full copyright and license information, please see the LICENSE.txt
 * Redistributions of files must retain the above copyright notice.
 *
 * @copyright     Copyright (c) Cake Software Foundation, Inc. (https://cakefoundation.org)
 * @link          https://cakephp.org CakePHP(tm) Project
 * @since         3.1.0
 * @license       https://opensource.org/licenses/mit-license.php MIT License
 */
namespace Cake\Datasource;

use Psr\SimpleCache\CacheInterface;

/**
<<<<<<< HEAD
 * This interface defines the methods you can depend on in a connection.
=======
 * This interface defines the methods you can depend on in
 * a connection.
 *
 * @method object getDriver() Gets the driver instance. {@see \Cake\Database\Connnection::getDriver()}
 * @method $this setLogger($logger) Set the current logger. {@see \Cake\Database\Connnection::setLogger()}
 * @method bool supportsDynamicConstraints() Returns whether the driver supports adding or dropping constraints to
 *   already created tables. {@see \Cake\Database\Connnection::supportsDynamicConstraints()}
 * @method \Cake\Database\Schema\Collection getSchemaCollection() Gets a Schema\Collection object for this connection.
 *    {@see \Cake\Database\Connnection::getSchemaCollection()}
 * @method \Cake\Database\StatementInterface prepare($sql) Prepares a SQL statement to be executed.
 *    {@see \Cake\Database\Connnection::prepare()}
 * @method \Cake\Database\StatementInterface execute($query, $params = [], array $types = []) Executes a query using
 *   `$params` for interpolating values and $types as a hint for each those params.
 *   {@see \Cake\Database\Connnection::execute()}
 * @method \Cake\Database\StatementInterface query(string $sql) Executes a SQL statement and returns the Statement
 *   object as result. {@see \Cake\Database\Connnection::query()}
>>>>>>> bad74a4c
 */
interface ConnectionInterface
{
    /**
<<<<<<< HEAD
     * Gets the driver instance.
=======
     * @var string
     */
    public const ROLE_WRITE = 'write';

    /**
     * @var string
     */
    public const ROLE_READ = 'read';

    /**
     * Gets the current logger object.
>>>>>>> bad74a4c
     *
     * @return object
     */
    public function getDriver(): object;

    /**
     * Set a cacher.
     *
     * @param \Psr\SimpleCache\CacheInterface $cacher Cacher object
     * @return $this
     */
    public function setCacher(CacheInterface $cacher);

    /**
     * Get a cacher.
     *
     * @return \Psr\SimpleCache\CacheInterface $cacher Cacher object
     */
    public function getCacher(): CacheInterface;

    /**
     * Get the configuration name for this connection.
     *
     * @return string
     */
    public function configName(): string;

    /**
     * Get the configuration data used to create the connection.
     *
     * @return array<string, mixed>
     */
    public function config(): array;
}<|MERGE_RESOLUTION|>--- conflicted
+++ resolved
@@ -19,33 +19,11 @@
 use Psr\SimpleCache\CacheInterface;
 
 /**
-<<<<<<< HEAD
  * This interface defines the methods you can depend on in a connection.
-=======
- * This interface defines the methods you can depend on in
- * a connection.
- *
- * @method object getDriver() Gets the driver instance. {@see \Cake\Database\Connnection::getDriver()}
- * @method $this setLogger($logger) Set the current logger. {@see \Cake\Database\Connnection::setLogger()}
- * @method bool supportsDynamicConstraints() Returns whether the driver supports adding or dropping constraints to
- *   already created tables. {@see \Cake\Database\Connnection::supportsDynamicConstraints()}
- * @method \Cake\Database\Schema\Collection getSchemaCollection() Gets a Schema\Collection object for this connection.
- *    {@see \Cake\Database\Connnection::getSchemaCollection()}
- * @method \Cake\Database\StatementInterface prepare($sql) Prepares a SQL statement to be executed.
- *    {@see \Cake\Database\Connnection::prepare()}
- * @method \Cake\Database\StatementInterface execute($query, $params = [], array $types = []) Executes a query using
- *   `$params` for interpolating values and $types as a hint for each those params.
- *   {@see \Cake\Database\Connnection::execute()}
- * @method \Cake\Database\StatementInterface query(string $sql) Executes a SQL statement and returns the Statement
- *   object as result. {@see \Cake\Database\Connnection::query()}
->>>>>>> bad74a4c
  */
 interface ConnectionInterface
 {
     /**
-<<<<<<< HEAD
-     * Gets the driver instance.
-=======
      * @var string
      */
     public const ROLE_WRITE = 'write';
@@ -56,8 +34,7 @@
     public const ROLE_READ = 'read';
 
     /**
-     * Gets the current logger object.
->>>>>>> bad74a4c
+     * Gets the driver instance.
      *
      * @return object
      */
