<?php
/**
 * CakePHP(tm) : Rapid Development Framework (http://cakephp.org)
 * Copyright (c) Cake Software Foundation, Inc. (http://cakefoundation.org)
 *
 * Licensed under The MIT License
 * For full copyright and license information, please see the LICENSE.txt
 * Redistributions of files must retain the above copyright notice.
 *
 * @copyright     Copyright (c) Cake Software Foundation, Inc. (http://cakefoundation.org)
 * @link          http://cakephp.org CakePHP(tm) Project
 * @since         3.5.0
 * @license       http://www.opensource.org/licenses/mit-license.php MIT License
 */
namespace Cake\Datasource;

use Cake\Core\InstanceConfigTrait;
use Cake\Datasource\Exception\PageOutOfBoundsException;

/**
 * This class is used to handle automatic model data pagination.
 */
class Paginator implements PaginatorInterface
{
    use InstanceConfigTrait;

    /**
     * Default pagination settings.
     *
     * When calling paginate() these settings will be merged with the configuration
     * you provide.
     *
     * - `maxLimit` - The maximum limit users can choose to view. Defaults to 100
     * - `limit` - The initial number of items per page. Defaults to 20.
     * - `page` - The starting page, defaults to 1.
     * - `whitelist` - A list of parameters users are allowed to set using request
     *   parameters. Modifying this list will allow users to have more influence
     *   over pagination, be careful with what you permit.
     *
     * @var array
     */
    protected $_defaultConfig = [
        'page' => 1,
        'limit' => 20,
        'maxLimit' => 100,
        'whitelist' => ['limit', 'sort', 'page', 'direction']
    ];

    /**
     * Paging params after pagination operation is done.
     *
     * @var array
     */
    protected $_pagingParams = [];

    /**
     * Handles automatic pagination of model records.
     *
     * ### Configuring pagination
     *
     * When calling `paginate()` you can use the $settings parameter to pass in
     * pagination settings. These settings are used to build the queries made
     * and control other pagination settings.
     *
     * If your settings contain a key with the current table's alias. The data
     * inside that key will be used. Otherwise the top level configuration will
     * be used.
     *
     * ```
     *  $settings = [
     *    'limit' => 20,
     *    'maxLimit' => 100
     *  ];
     *  $results = $paginator->paginate($table, $settings);
     * ```
     *
     * The above settings will be used to paginate any repository. You can configure
     * repository specific settings by keying the settings with the repository alias.
     *
     * ```
     *  $settings = [
     *    'Articles' => [
     *      'limit' => 20,
     *      'maxLimit' => 100
     *    ],
     *    'Comments' => [ ... ]
     *  ];
     *  $results = $paginator->paginate($table, $settings);
     * ```
     *
     * This would allow you to have different pagination settings for
     * `Articles` and `Comments` repositories.
     *
     * ### Controlling sort fields
     *
     * By default CakePHP will automatically allow sorting on any column on the
     * repository object being paginated. Often times you will want to allow
     * sorting on either associated columns or calculated fields. In these cases
     * you will need to define a whitelist of all the columns you wish to allow
     * sorting on. You can define the whitelist in the `$settings` parameter:
     *
     * ```
     * $settings = [
     *   'Articles' => [
     *     'finder' => 'custom',
     *     'sortWhitelist' => ['title', 'author_id', 'comment_count'],
     *   ]
     * ];
     * ```
     *
     * Passing an empty array as whitelist disallows sorting altogether.
     *
     * ### Paginating with custom finders
     *
     * You can paginate with any find type defined on your table using the
     * `finder` option.
     *
     * ```
     *  $settings = [
     *    'Articles' => [
     *      'finder' => 'popular'
     *    ]
     *  ];
     *  $results = $paginator->paginate($table, $settings);
     * ```
     *
     * Would paginate using the `find('popular')` method.
     *
     * You can also pass an already created instance of a query to this method:
     *
     * ```
     * $query = $this->Articles->find('popular')->matching('Tags', function ($q) {
     *   return $q->where(['name' => 'CakePHP'])
     * });
     * $results = $paginator->paginate($query);
     * ```
     *
     * ### Scoping Request parameters
     *
     * By using request parameter scopes you can paginate multiple queries in
     * the same controller action:
     *
     * ```
     * $articles = $paginator->paginate($articlesQuery, ['scope' => 'articles']);
     * $tags = $paginator->paginate($tagsQuery, ['scope' => 'tags']);
     * ```
     *
     * Each of the above queries will use different query string parameter sets
     * for pagination data. An example URL paginating both results would be:
     *
     * ```
     * /dashboard?articles[page]=1&tags[page]=2
     * ```
     *
     * @param \Cake\Datasource\RepositoryInterface|\Cake\Datasource\QueryInterface $object The table or query to paginate.
     * @param array $params Request params
     * @param array $settings The settings/configuration used for pagination.
     * @return \Cake\Datasource\ResultSetInterface Query results
     * @throws \Cake\Datasource\Exception\PageOutOfBoundsException
     */
    public function paginate($object, array $params = [], array $settings = [])
    {
        $query = null;
        if ($object instanceof QueryInterface) {
            $query = $object;
            $object = $query->repository();
        }

        $alias = $object->getAlias();
        $defaults = $this->getDefaults($alias, $settings);
        $options = $this->mergeOptions($params, $defaults);
        $options = $this->validateSort($object, $options);
        $options = $this->checkLimit($options);

        $options += ['page' => 1, 'scope' => null];
        $options['page'] = (int)$options['page'] < 1 ? 1 : (int)$options['page'];
        list($finder, $options) = $this->_extractFinder($options);

        if (empty($query)) {
            $query = $object->find($finder, $options);
        } else {
            $query->applyOptions($options);
        }

        $cleanQuery = clone $query;
        $results = $query->all();
        $numResults = count($results);
        $count = $cleanQuery->count();

        $page = $options['page'];
        $limit = $options['limit'];
        $pageCount = max((int)ceil($count / $limit), 1);
        $requestedPage = $page;
        $page = min($page, $pageCount);

        $order = (array)$options['order'];
        $sortDefault = $directionDefault = false;
        if (!empty($defaults['order']) && count($defaults['order']) === 1) {
            $sortDefault = key($defaults['order']);
            $directionDefault = current($defaults['order']);
        }

        $paging = [
            'finder' => $finder,
            'page' => $page,
            'current' => $numResults,
            'count' => $count,
            'perPage' => $limit,
            'prevPage' => $page > 1,
            'nextPage' => $count > ($page * $limit),
            'pageCount' => $pageCount,
            'sort' => $options['sort'],
            'direction' => current($order),
            'limit' => $defaults['limit'] != $limit ? $limit : null,
            'sortDefault' => $sortDefault,
            'directionDefault' => $directionDefault,
            'scope' => $options['scope'],
            'completeSort' => $order,
        ];

        $this->_pagingParams = [$alias => $paging];

        if ($requestedPage > $page) {
            throw new PageOutOfBoundsException([
                'requestedPage' => $requestedPage,
                'pagingParams' => $this->_pagingParams
            ]);
        }

        return $results;
    }

    /**
     * Extracts the finder name and options out of the provided pagination options.
     *
     * @param array $options the pagination options.
     * @return array An array containing in the first position the finder name
     *   and in the second the options to be passed to it.
     */
    protected function _extractFinder($options)
    {
        $type = !empty($options['finder']) ? $options['finder'] : 'all';
        unset($options['finder'], $options['maxLimit']);

        if (is_array($type)) {
            $options = (array)current($type) + $options;
            $type = key($type);
        }

        return [$type, $options];
    }

    /**
     * Get paging params after pagination operation.
     *
     * @return array
     */
    public function getPagingParams()
    {
        return $this->_pagingParams;
    }

    /**
     * Merges the various options that Paginator uses.
     * Pulls settings together from the following places:
     *
     * - General pagination settings
     * - Model specific settings.
     * - Request parameters
     *
     * The result of this method is the aggregate of all the option sets
     * combined together. You can change config value `whitelist` to modify
     * which options/values can be set using request parameters.
     *
     * @param array $params Request params.
     * @param array $settings The settings to merge with the request data.
     * @return array Array of merged options.
     */
    public function mergeOptions($params, $settings)
    {
        if (!empty($settings['scope'])) {
            $scope = $settings['scope'];
            $params = !empty($params[$scope]) ? (array)$params[$scope] : [];
        }
        $params = array_intersect_key($params, array_flip($this->getConfig('whitelist')));

        return array_merge($settings, $params);
    }

    /**
     * Get the settings for a $model. If there are no settings for a specific
     * repository, the general settings will be used.
     *
     * @param string $alias Model name to get settings for.
     * @param array $settings The settings which is used for combining.
     * @return array An array of pagination settings for a model,
     *   or the general settings.
     */
    public function getDefaults($alias, $settings)
    {
        if (isset($settings[$alias])) {
            $settings = $settings[$alias];
        }

        $defaults = $this->getConfig();
        $maxLimit = isset($settings['maxLimit']) ? $settings['maxLimit'] : $defaults['maxLimit'];
        $limit = isset($settings['limit']) ? $settings['limit'] : $defaults['limit'];

        if ($limit > $maxLimit) {
            $limit = $maxLimit;
        }

        $settings['maxLimit'] = $maxLimit;
        $settings['limit'] = $limit;

        return $settings + $defaults;
    }

    /**
     * Validate that the desired sorting can be performed on the $object.
     *
     * Only fields or virtualFields can be sorted on. The direction param will
     * also be sanitized. Lastly sort + direction keys will be converted into
     * the model friendly order key.
     *
     * You can use the whitelist parameter to control which columns/fields are
     * available for sorting via URL parameters. This helps prevent users from ordering large
     * result sets on un-indexed values.
     *
     * If you need to sort on associated columns or synthetic properties you
     * will need to use a whitelist.
     *
     * Any columns listed in the sort whitelist will be implicitly trusted.
     * You can use this to sort on synthetic columns, or columns added in custom
     * find operations that may not exist in the schema.
     *
     * The default order options provided to paginate() will be merged with the user's
     * requested sorting field/direction.
     *
     * @param \Cake\Datasource\RepositoryInterface $object Repository object.
     * @param array $options The pagination options being used for this request.
     * @return array An array of options with sort + direction removed and
     *   replaced with order if possible.
     */
    public function validateSort(RepositoryInterface $object, array $options)
    {
        if (isset($options['sort'])) {
            $direction = null;
            if (isset($options['direction'])) {
                $direction = strtolower($options['direction']);
            }
            if (!in_array($direction, ['asc', 'desc'])) {
                $direction = 'asc';
            }
<<<<<<< HEAD
            $order = (isset($options['order']) && is_array($options['order'])) ? $options['order'] : [];
            $options['order'] = [$options['sort'] => $direction] + $order;
=======
            $options['order'] = [$options['sort'] => $direction];
        } else {
            $options['sort'] = null;
>>>>>>> 1a364d77
        }
        unset($options['direction']);

        if (empty($options['order'])) {
            $options['order'] = [];
        }
        if (!is_array($options['order'])) {
            return $options;
        }

        $inWhitelist = false;
        if (isset($options['sortWhitelist'])) {
            $field = key($options['order']);
            $inWhitelist = in_array($field, $options['sortWhitelist'], true);
            if (!$inWhitelist) {
                $options['order'] = [];
                $options['sort'] = null;

                return $options;
            }
        }
        $options['order'] = $this->_prefix($object, $options['order'], $inWhitelist);

        return $options;
    }

    /**
     * Prefixes the field with the table alias if possible.
     *
     * @param \Cake\Datasource\RepositoryInterface $object Repository object.
     * @param array $order Order array.
     * @param bool $whitelisted Whether or not the field was whitelisted.
     * @return array Final order array.
     */
    protected function _prefix(RepositoryInterface $object, $order, $whitelisted = false)
    {
        $tableAlias = $object->getAlias();
        $tableOrder = [];
        foreach ($order as $key => $value) {
            if (is_numeric($key)) {
                $tableOrder[] = $value;
                continue;
            }
            $field = $key;
            $alias = $tableAlias;

            if (strpos($key, '.') !== false) {
                list($alias, $field) = explode('.', $key);
            }
            $correctAlias = ($tableAlias === $alias);

            if ($correctAlias && $whitelisted) {
                // Disambiguate fields in schema. As id is quite common.
                if ($object->hasField($field)) {
                    $field = $alias . '.' . $field;
                }
                $tableOrder[$field] = $value;
            } elseif ($correctAlias && $object->hasField($field)) {
                $tableOrder[$tableAlias . '.' . $field] = $value;
            } elseif (!$correctAlias && $whitelisted) {
                $tableOrder[$alias . '.' . $field] = $value;
            }
        }

        return $tableOrder;
    }

    /**
     * Check the limit parameter and ensure it's within the maxLimit bounds.
     *
     * @param array $options An array of options with a limit key to be checked.
     * @return array An array of options for pagination.
     */
    public function checkLimit(array $options)
    {
        $options['limit'] = (int)$options['limit'];
        if (empty($options['limit']) || $options['limit'] < 1) {
            $options['limit'] = 1;
        }
        $options['limit'] = max(min($options['limit'], $options['maxLimit']), 1);

        return $options;
    }
}<|MERGE_RESOLUTION|>--- conflicted
+++ resolved
@@ -352,14 +352,10 @@
             if (!in_array($direction, ['asc', 'desc'])) {
                 $direction = 'asc';
             }
-<<<<<<< HEAD
             $order = (isset($options['order']) && is_array($options['order'])) ? $options['order'] : [];
             $options['order'] = [$options['sort'] => $direction] + $order;
-=======
-            $options['order'] = [$options['sort'] => $direction];
         } else {
             $options['sort'] = null;
->>>>>>> 1a364d77
         }
         unset($options['direction']);
 
