--- conflicted
+++ resolved
@@ -587,12 +587,7 @@
      * @param string $offset The offset to get.
      * @return mixed
      */
-<<<<<<< HEAD
     public function &offsetGet(mixed $offset): mixed
-=======
-    #[\ReturnTypeWillChange]
-    public function &offsetGet($offset)
->>>>>>> 1a902de5
     {
         return $this->get($offset);
     }
