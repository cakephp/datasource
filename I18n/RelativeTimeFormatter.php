--- conflicted
+++ resolved
@@ -232,11 +232,7 @@
 
             if ($months >= 12) {
                 $years++;
-<<<<<<< HEAD
-                $months = $months - 12;
-=======
                 $months -= 12;
->>>>>>> 73826abd
             }
 
             if ($days >= 7) {
