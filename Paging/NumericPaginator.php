--- conflicted
+++ resolved
@@ -222,11 +222,7 @@
         );
 
         if ($query === null) {
-<<<<<<< HEAD
-            $query = $object->find($data['finder'], ...$data['options']);
-=======
-            $query = $object->find($data['finder'], $options);
->>>>>>> 38a0a9cc
+            $query = $object->find($data['finder'], ...$options);
         } else {
             $query->applyOptions($options);
         }
