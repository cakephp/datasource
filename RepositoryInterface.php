--- conflicted
+++ resolved
@@ -18,14 +18,9 @@
 /**
  * Describes the methods that any class representing a data storage should
  * comply with.
-<<<<<<< HEAD
-=======
  *
- * @method $this setAlias(string $alias)
- * @method string getAlias()
  * @method $this setRegistryAlias(string $alias)
  * @method string getRegistryAlias()
->>>>>>> e6154464
  */
 interface RepositoryInterface
 {
