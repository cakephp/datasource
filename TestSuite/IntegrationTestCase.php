<?php
/**
 * CakePHP(tm) : Rapid Development Framework (https://cakephp.org)
 * Copyright (c) Cake Software Foundation, Inc. (https://cakefoundation.org)
 *
 * Licensed under The MIT License
 * For full copyright and license information, please see the LICENSE.txt
 * Redistributions of files must retain the above copyright notice
 *
 * @copyright     Copyright (c) Cake Software Foundation, Inc. (https://cakefoundation.org)
 * @since         3.0.0
 * @license       https://opensource.org/licenses/mit-license.php MIT License
 */
namespace Cake\TestSuite;

if (class_exists('PHPUnit_Runner_Version', false) && !interface_exists('PHPUnit\Exception', false)) {
    if (version_compare(\PHPUnit_Runner_Version::id(), '5.7', '<')) {
        trigger_error(sprintf('Your PHPUnit Version must be at least 5.7.0 to use CakePHP Testsuite, found %s', \PHPUnit_Runner_Version::id()), E_USER_ERROR);
    }
    class_alias('PHPUnit_Exception', 'PHPUnit\Exception');
}

<<<<<<< HEAD
=======
use Cake\Core\Configure;
use Cake\Database\Exception as DatabaseException;
use Cake\Http\ServerRequest;
use Cake\Http\ServerRequestFactory;
use Cake\Http\Session;
use Cake\Routing\Router;
use Cake\TestSuite\Stub\TestExceptionRenderer;
use Cake\Utility\CookieCryptTrait;
use Cake\Utility\Hash;
use Cake\Utility\Security;
use Cake\Utility\Text;
use Cake\View\Helper\SecureFieldTokenTrait;
use Exception;
use LogicException;
use PHPUnit\Exception as PhpunitException;

>>>>>>> 7180bc8a
/**
 * A test case class intended to make integration tests of
 * your controllers easier.
 *
 * This test class provides a number of helper methods and features
 * that make dispatching requests and checking their responses simpler.
 * It favours full integration tests over mock objects as you can test
 * more of your code easily and avoid some of the maintenance pitfalls
 * that mock objects create.
 *
 * @deprecated use Cake\TestSuite\IntegrationTestTrait instead
 */
abstract class IntegrationTestCase extends TestCase
{
<<<<<<< HEAD
    use IntegrationTestTrait;
=======
    use CookieCryptTrait;
    use SecureFieldTokenTrait;

    /**
     * Track whether or not tests are run against
     * the PSR7 HTTP stack.
     *
     * @var bool
     */
    protected $_useHttpServer = false;

    /**
     * The customized application class name.
     *
     * @var string|null
     */
    protected $_appClass;

    /**
     * The customized application constructor arguments.
     *
     * @var array|null
     */
    protected $_appArgs;

    /**
     * The data used to build the next request.
     *
     * @var array
     */
    protected $_request = [];

    /**
     * The response for the most recent request.
     *
     * @var \Cake\Http\Response|null
     */
    protected $_response;

    /**
     * The exception being thrown if the case.
     *
     * @var \Exception|null
     */
    protected $_exception;

    /**
     * Session data to use in the next request.
     *
     * @var array
     */
    protected $_session = [];

    /**
     * Cookie data to use in the next request.
     *
     * @var array
     */
    protected $_cookie = [];

    /**
     * The controller used in the last request.
     *
     * @var \Cake\Controller\Controller|null
     */
    protected $_controller;

    /**
     * The last rendered view
     *
     * @var string|null
     */
    protected $_viewName;

    /**
     * The last rendered layout
     *
     * @var string|null
     */
    protected $_layoutName;

    /**
     * The session instance from the last request
     *
     * @var \Cake\Http\Session|null
     */
    protected $_requestSession;

    /**
     * Boolean flag for whether or not the request should have
     * a SecurityComponent token added.
     *
     * @var bool
     */
    protected $_securityToken = false;

    /**
     * Boolean flag for whether or not the request should have
     * a CSRF token added.
     *
     * @var bool
     */
    protected $_csrfToken = false;

    /**
     * Boolean flag for whether or not the request should re-store
     * flash messages
     *
     * @var bool
     */
    protected $_retainFlashMessages = false;

    /**
     * Stored flash messages before render
     *
     * @var null|array
     */
    protected $_flashMessages;

    /**
     *
     * @var null|string
     */
    protected $_cookieEncryptionKey;

    /**
     * Auto-detect if the HTTP middleware stack should be used.
     *
     * @return void
     */
    public function setUp()
    {
        parent::setUp();
        $namespace = Configure::read('App.namespace');
        $this->_useHttpServer = class_exists($namespace . '\Application');
    }

    /**
     * Clears the state used for requests.
     *
     * @return void
     */
    public function tearDown()
    {
        parent::tearDown();
        $this->_request = [];
        $this->_session = [];
        $this->_cookie = [];
        $this->_response = null;
        $this->_exception = null;
        $this->_controller = null;
        $this->_viewName = null;
        $this->_layoutName = null;
        $this->_requestSession = null;
        $this->_appClass = null;
        $this->_appArgs = null;
        $this->_securityToken = false;
        $this->_csrfToken = false;
        $this->_retainFlashMessages = false;
        $this->_useHttpServer = false;
    }

    /**
     * Toggle whether or not you want to use the HTTP Server stack.
     *
     * @param bool $enable Enable/disable the usage of the HTTP Stack.
     * @return void
     */
    public function useHttpServer($enable)
    {
        $this->_useHttpServer = (bool)$enable;
    }

    /**
     * Configure the application class to use in integration tests.
     *
     * Combined with `useHttpServer()` to customize the class name and constructor arguments
     * of your application class.
     *
     * @param string $class The application class name.
     * @param array|null $constructorArgs The constructor arguments for your application class.
     * @return void
     */
    public function configApplication($class, $constructorArgs)
    {
        $this->_appClass = $class;
        $this->_appArgs = $constructorArgs;
    }

    /**
     * Calling this method will enable a SecurityComponent
     * compatible token to be added to request data. This
     * lets you easily test actions protected by SecurityComponent.
     *
     * @return void
     */
    public function enableSecurityToken()
    {
        $this->_securityToken = true;
    }

    /**
     * Calling this method will add a CSRF token to the request.
     *
     * Both the POST data and cookie will be populated when this option
     * is enabled. The default parameter names will be used.
     *
     * @return void
     */
    public function enableCsrfToken()
    {
        $this->_csrfToken = true;
    }

    /**
     * Calling this method will re-store flash messages into the test session
     * after being removed by the FlashHelper
     *
     * @return void
     */
    public function enableRetainFlashMessages()
    {
        $this->_retainFlashMessages = true;
    }

    /**
     * Configures the data for the *next* request.
     *
     * This data is cleared in the tearDown() method.
     *
     * You can call this method multiple times to append into
     * the current state.
     *
     * @param array $data The request data to use.
     * @return void
     */
    public function configRequest(array $data)
    {
        $this->_request = $data + $this->_request;
    }

    /**
     * Sets session data.
     *
     * This method lets you configure the session data
     * you want to be used for requests that follow. The session
     * state is reset in each tearDown().
     *
     * You can call this method multiple times to append into
     * the current state.
     *
     * @param array $data The session data to use.
     * @return void
     */
    public function session(array $data)
    {
        $this->_session = $data + $this->_session;
    }

    /**
     * Sets a request cookie for future requests.
     *
     * This method lets you configure the session data
     * you want to be used for requests that follow. The session
     * state is reset in each tearDown().
     *
     * You can call this method multiple times to append into
     * the current state.
     *
     * @param string $name The cookie name to use.
     * @param mixed $value The value of the cookie.
     * @return void
     */
    public function cookie($name, $value)
    {
        $this->_cookie[$name] = $value;
    }

    /**
     * Returns the encryption key to be used.
     *
     * @return string
     */
    protected function _getCookieEncryptionKey()
    {
        if (isset($this->_cookieEncryptionKey)) {
            return $this->_cookieEncryptionKey;
        }

        return Security::getSalt();
    }

    /**
     * Sets a encrypted request cookie for future requests.
     *
     * The difference from cookie() is this encrypts the cookie
     * value like the CookieComponent.
     *
     * @param string $name The cookie name to use.
     * @param mixed $value The value of the cookie.
     * @param string|bool $encrypt Encryption mode to use.
     * @param string|null $key Encryption key used. Defaults
     *   to Security.salt.
     * @return void
     * @see \Cake\Utility\CookieCryptTrait::_encrypt()
     */
    public function cookieEncrypted($name, $value, $encrypt = 'aes', $key = null)
    {
        $this->_cookieEncryptionKey = $key;
        $this->_cookie[$name] = $this->_encrypt($value, $encrypt);
    }

    /**
     * Performs a GET request using the current request data.
     *
     * The response of the dispatched request will be stored as
     * a property. You can use various assert methods to check the
     * response.
     *
     * @param string|array $url The URL to request.
     * @return void
     * @throws \PHPUnit\Exception
     */
    public function get($url)
    {
        $this->_sendRequest($url, 'GET');
    }

    /**
     * Performs a POST request using the current request data.
     *
     * The response of the dispatched request will be stored as
     * a property. You can use various assert methods to check the
     * response.
     *
     * @param string|array $url The URL to request.
     * @param array $data The data for the request.
     * @return void
     * @throws \PHPUnit\Exception
     */
    public function post($url, $data = [])
    {
        $this->_sendRequest($url, 'POST', $data);
    }

    /**
     * Performs a PATCH request using the current request data.
     *
     * The response of the dispatched request will be stored as
     * a property. You can use various assert methods to check the
     * response.
     *
     * @param string|array $url The URL to request.
     * @param array $data The data for the request.
     * @return void
     * @throws \PHPUnit\Exception
     */
    public function patch($url, $data = [])
    {
        $this->_sendRequest($url, 'PATCH', $data);
    }

    /**
     * Performs a PUT request using the current request data.
     *
     * The response of the dispatched request will be stored as
     * a property. You can use various assert methods to check the
     * response.
     *
     * @param string|array $url The URL to request.
     * @param array $data The data for the request.
     * @return void
     * @throws \PHPUnit\Exception
     */
    public function put($url, $data = [])
    {
        $this->_sendRequest($url, 'PUT', $data);
    }

    /**
     * Performs a DELETE request using the current request data.
     *
     * The response of the dispatched request will be stored as
     * a property. You can use various assert methods to check the
     * response.
     *
     * @param string|array $url The URL to request.
     * @return void
     * @throws \PHPUnit\Exception
     */
    public function delete($url)
    {
        $this->_sendRequest($url, 'DELETE');
    }

    /**
     * Performs a HEAD request using the current request data.
     *
     * The response of the dispatched request will be stored as
     * a property. You can use various assert methods to check the
     * response.
     *
     * @param string|array $url The URL to request.
     * @return void
     * @throws \PHPUnit\Exception
     */
    public function head($url)
    {
        $this->_sendRequest($url, 'HEAD');
    }

    /**
     * Performs an OPTIONS request using the current request data.
     *
     * The response of the dispatched request will be stored as
     * a property. You can use various assert methods to check the
     * response.
     *
     * @param string|array $url The URL to request.
     * @return void
     * @throws \PHPUnit\Exception
     */
    public function options($url)
    {
        $this->_sendRequest($url, 'OPTIONS');
    }

    /**
     * Creates and send the request into a Dispatcher instance.
     *
     * Receives and stores the response for future inspection.
     *
     * @param string|array $url The URL
     * @param string $method The HTTP method
     * @param array|null $data The request data.
     * @return void
     * @throws \PHPUnit\Exception
     */
    protected function _sendRequest($url, $method, $data = [])
    {
        $dispatcher = $this->_makeDispatcher();
        $psrRequest = null;
        try {
            $request = $this->_buildRequest($url, $method, $data);
            $response = $dispatcher->execute($request);
            $this->_requestSession = $request['session'];
            if ($this->_retainFlashMessages && $this->_flashMessages) {
                $this->_requestSession->write('Flash', $this->_flashMessages);
            }
            $this->_response = $response;
        } catch (PhpUnitException $e) {
            throw $e;
        } catch (DatabaseException $e) {
            throw $e;
        } catch (LogicException $e) {
            throw $e;
        } catch (Exception $e) {
            $this->_exception = $e;
            // Simulate the global exception handler being invoked.
            $this->_handleError($e);
        }
    }

    /**
     * Get the correct dispatcher instance.
     *
     * @return \Cake\TestSuite\MiddlewareDispatcher|\Cake\TestSuite\LegacyRequestDispatcher A dispatcher instance
     */
    protected function _makeDispatcher()
    {
        if ($this->_useHttpServer) {
            return new MiddlewareDispatcher($this, $this->_appClass, $this->_appArgs);
        }

        return new LegacyRequestDispatcher($this);
    }

    /**
     * Adds additional event spies to the controller/view event manager.
     *
     * @param \Cake\Event\Event $event A dispatcher event.
     * @param \Cake\Controller\Controller|null $controller Controller instance.
     * @return void
     */
    public function controllerSpy($event, $controller = null)
    {
        if (!$controller) {
            /** @var \Cake\Controller\Controller $controller */
            $controller = $event->getSubject();
        }
        $this->_controller = $controller;
        $events = $controller->getEventManager();
        $events->on('View.beforeRender', function ($event, $viewFile) use ($controller) {
            if (!$this->_viewName) {
                $this->_viewName = $viewFile;
            }
            if ($this->_retainFlashMessages) {
                $this->_flashMessages = $controller->getRequest()->getSession()->read('Flash');
            }
        });
        $events->on('View.beforeLayout', function ($event, $viewFile) {
            $this->_layoutName = $viewFile;
        });
    }

    /**
     * Attempts to render an error response for a given exception.
     *
     * This method will attempt to use the configured exception renderer.
     * If that class does not exist, the built-in renderer will be used.
     *
     * @param \Exception $exception Exception to handle.
     * @return void
     * @throws \Exception
     */
    protected function _handleError($exception)
    {
        $class = Configure::read('Error.exceptionRenderer');
        if (empty($class) || !class_exists($class)) {
            $class = 'Cake\Error\ExceptionRenderer';
        }
        /** @var \Cake\Error\ExceptionRenderer $instance */
        $instance = new $class($exception);
        $this->_response = $instance->render();
    }

    /**
     * Creates a request object with the configured options and parameters.
     *
     * @param string|array $url The URL
     * @param string $method The HTTP method
     * @param array|null $data The request data.
     * @return array The request context
     */
    protected function _buildRequest($url, $method, $data)
    {
        $sessionConfig = (array)Configure::read('Session') + [
            'defaults' => 'php',
        ];
        $session = Session::create($sessionConfig);
        $session->write($this->_session);
        list ($url, $query) = $this->_url($url);
        $tokenUrl = $url;

        if ($query) {
            $tokenUrl .= '?' . $query;
        }

        parse_str($query, $queryData);
        $props = [
            'url' => $url,
            'session' => $session,
            'query' => $queryData
        ];
        if (is_string($data)) {
            $props['input'] = $data;
        }
        if (!isset($props['input'])) {
            $props['post'] = $this->_addTokens($tokenUrl, $data);
        }
        $props['cookies'] = $this->_cookie;

        $env = [
            'REQUEST_METHOD' => $method,
            'QUERY_STRING' => $query,
            'REQUEST_URI' => $url,
        ];
        if (isset($this->_request['headers'])) {
            foreach ($this->_request['headers'] as $k => $v) {
                $name = strtoupper(str_replace('-', '_', $k));
                if (!in_array($name, ['CONTENT_LENGTH', 'CONTENT_TYPE'])) {
                    $name = 'HTTP_' . $name;
                }
                $env[$name] = $v;
            }
            unset($this->_request['headers']);
        }
        $props['environment'] = $env;
        $props = Hash::merge($props, $this->_request);

        return $props;
    }

    /**
     * Add the CSRF and Security Component tokens if necessary.
     *
     * @param string $url The URL the form is being submitted on.
     * @param array $data The request body data.
     * @return array The request body with tokens added.
     */
    protected function _addTokens($url, $data)
    {
        if ($this->_securityToken === true) {
            $keys = array_map(function ($field) {
                return preg_replace('/(\.\d+)+$/', '', $field);
            }, array_keys(Hash::flatten($data)));
            $tokenData = $this->_buildFieldToken($url, array_unique($keys));
            $data['_Token'] = $tokenData;
            $data['_Token']['debug'] = 'SecurityComponent debug data would be added here';
        }

        if ($this->_csrfToken === true) {
            if (!isset($this->_cookie['csrfToken'])) {
                $this->_cookie['csrfToken'] = Text::uuid();
            }
            if (!isset($data['_csrfToken'])) {
                $data['_csrfToken'] = $this->_cookie['csrfToken'];
            }
        }

        return $data;
    }

    /**
     * Creates a valid request url and parameter array more like Request::_url()
     *
     * @param string|array $url The URL
     * @return array Qualified URL and the query parameters
     */
    protected function _url($url)
    {
        // re-create URL in ServerRequest's context so
        // query strings are encoded as expected
        $request = new ServerRequest(['url' => Router::url($url)]);
        $url = $request->getRequestTarget();

        $query = '';

        $path = parse_url($url, PHP_URL_PATH);
        if (strpos($url, '?') !== false) {
            $query = parse_url($url, PHP_URL_QUERY);
        }

        return [$path, $query];
    }

    /**
     * Get the response body as string
     *
     * @return string The response body.
     */
    protected function _getBodyAsString()
    {
        return (string)$this->_response->getBody();
    }

    /**
     * Fetches a view variable by name.
     *
     * If the view variable does not exist, null will be returned.
     *
     * @param string $name The view variable to get.
     * @return mixed The view variable if set.
     */
    public function viewVariable($name)
    {
        if (empty($this->_controller->viewVars)) {
            $this->fail('There are no view variables, perhaps you need to run a request?');
        }
        if (isset($this->_controller->viewVars[$name])) {
            return $this->_controller->viewVars[$name];
        }

        return null;
    }

    /**
     * Asserts that the response status code is in the 2xx range.
     *
     * @param string $message Custom message for failure.
     * @return void
     */
    public function assertResponseOk($message = null)
    {
        if (empty($message)) {
            $message = 'Status code is not between 200 and 204';
        }
        $this->_assertStatus(200, 204, $message);
    }

    /**
     * Asserts that the response status code is in the 2xx/3xx range.
     *
     * @param string $message Custom message for failure.
     * @return void
     */
    public function assertResponseSuccess($message = null)
    {
        if (empty($message)) {
            $message = 'Status code is not between 200 and 308';
        }
        $this->_assertStatus(200, 308, $message);
    }

    /**
     * Asserts that the response status code is in the 4xx range.
     *
     * @param string $message Custom message for failure.
     * @return void
     */
    public function assertResponseError($message = null)
    {
        if (empty($message)) {
            $message = 'Status code is not between 400 and 429';
        }
        $this->_assertStatus(400, 429, $message);
    }

    /**
     * Asserts that the response status code is in the 5xx range.
     *
     * @param string $message Custom message for failure.
     * @return void
     */
    public function assertResponseFailure($message = null)
    {
        if (empty($message)) {
            $message = 'Status code is not between 500 and 505';
        }
        $this->_assertStatus(500, 505, $message);
    }

    /**
     * Asserts a specific response status code.
     *
     * @param int $code Status code to assert.
     * @param string $message Custom message for failure.
     * @return void
     */
    public function assertResponseCode($code, $message = null)
    {
        $actual = $this->_response->getStatusCode();

        if (empty($message)) {
            $message = 'Status code is not ' . $code . ' but ' . $actual;
        }

        $this->_assertStatus($code, $code, $message);
    }

    /**
     * Helper method for status assertions.
     *
     * @param int $min Min status code.
     * @param int $max Max status code.
     * @param string $message The error message.
     * @return void
     */
    protected function _assertStatus($min, $max, $message)
    {
        if (!$this->_response) {
            $this->fail('No response set, cannot assert status code.');
        }
        $status = $this->_response->getStatusCode();

        if ($this->_exception && ($status < $min || $status > $max)) {
            $this->fail($this->_exception->getMessage());
        }

        $this->assertGreaterThanOrEqual($min, $status, $message);
        $this->assertLessThanOrEqual($max, $status, $message);
    }

    /**
     * Asserts that the Location header is correct.
     *
     * @param string|array|null $url The URL you expected the client to go to. This
     *   can either be a string URL or an array compatible with Router::url(). Use null to
     *   simply check for the existence of this header.
     * @param string $message The failure message that will be appended to the generated message.
     * @return void
     */
    public function assertRedirect($url = null, $message = '')
    {
        if (!$this->_response) {
            $this->fail('No response set, cannot assert location header. ' . $message);
        }
        $result = $this->_response->getHeaderLine('Location');
        if ($url === null) {
            $this->assertNotEmpty($result, $message);

            return;
        }
        if (empty($result)) {
            $this->fail('No location header set. ' . $message);
        }
        $this->assertEquals(Router::url($url, ['_full' => true]), $result, $message);
    }

    /**
     * Asserts that the Location header contains a substring
     *
     * @param string $url The URL you expected the client to go to.
     * @param string $message The failure message that will be appended to the generated message.
     * @return void
     */
    public function assertRedirectContains($url, $message = '')
    {
        if (!$this->_response) {
            $this->fail('No response set, cannot assert location header. ' . $message);
        }
        $result = $this->_response->getHeaderLine('Location');
        if (empty($result)) {
            $this->fail('No location header set. ' . $message);
        }
        $this->assertContains($url, $result, $message);
    }

    /**
     * Asserts that the Location header is not set.
     *
     * @param string $message The failure message that will be appended to the generated message.
     * @return void
     */
    public function assertNoRedirect($message = '')
    {
        if (!$this->_response) {
            $this->fail('No response set, cannot assert location header. ' . $message);
        }
        $result = $this->_response->getHeaderLine('Location');
        if (!$message) {
            $message = 'Redirect header set';
        }
        if (!empty($result)) {
            $message .= ': ' . $result;
        }
        $this->assertEmpty($result, $message);
    }

    /**
     * Asserts response headers
     *
     * @param string $header The header to check
     * @param string $content The content to check for.
     * @param string $message The failure message that will be appended to the generated message.
     * @return void
     */
    public function assertHeader($header, $content, $message = '')
    {
        if (!$this->_response) {
            $this->fail('No response set, cannot assert headers. ' . $message);
        }
        if (!$this->_response->hasHeader($header)) {
            $this->fail("The '$header' header is not set. " . $message);
        }
        $actual = $this->_response->getHeaderLine($header);
        $this->assertEquals($content, $actual, $message);
    }

    /**
     * Asserts response header contains a string
     *
     * @param string $header The header to check
     * @param string $content The content to check for.
     * @param string $message The failure message that will be appended to the generated message.
     * @return void
     */
    public function assertHeaderContains($header, $content, $message = '')
    {
        if (!$this->_response) {
            $this->fail('No response set, cannot assert headers. ' . $message);
        }
        if (!$this->_response->hasHeader($header)) {
            $this->fail("The '$header' header is not set. " . $message);
        }
        $actual = $this->_response->getHeaderLine($header);
        $this->assertContains($content, $actual, $message);
    }

    /**
     * Asserts content type
     *
     * @param string $type The content-type to check for.
     * @param string $message The failure message that will be appended to the generated message.
     * @return void
     */
    public function assertContentType($type, $message = '')
    {
        if (!$this->_response) {
            $this->fail('No response set, cannot assert content-type. ' . $message);
        }
        $alias = $this->_response->getMimeType($type);
        if ($alias !== false) {
            $type = $alias;
        }
        $result = $this->_response->getType();
        $this->assertEquals($type, $result, $message);
    }

    /**
     * Asserts content in the response body equals.
     *
     * @param mixed $content The content to check for.
     * @param string $message The failure message that will be appended to the generated message.
     * @return void
     */
    public function assertResponseEquals($content, $message = '')
    {
        if (!$this->_response) {
            $this->fail('No response set, cannot assert content. ' . $message);
        }
        $this->assertEquals($content, $this->_getBodyAsString(), $message);
    }

    /**
     * Asserts content in the response body not equals.
     *
     * @param mixed $content The content to check for.
     * @param string $message The failure message that will be appended to the generated message.
     * @return void
     */
    public function assertResponseNotEquals($content, $message = '')
    {
        if (!$this->_response) {
            $this->fail('No response set, cannot assert content. ' . $message);
        }
        $this->assertNotEquals($content, $this->_getBodyAsString(), $message);
    }

    /**
     * Asserts content exists in the response body.
     *
     * @param string $content The content to check for.
     * @param string $message The failure message that will be appended to the generated message.
     * @param bool   $ignoreCase A flag to check whether we should ignore case or not.
     * @return void
     */
    public function assertResponseContains($content, $message = '', $ignoreCase = false)
    {
        if (!$this->_response) {
            $this->fail('No response set, cannot assert content. ' . $message);
        }
        $this->assertContains($content, $this->_getBodyAsString(), $message, $ignoreCase);
    }

    /**
     * Asserts content does not exist in the response body.
     *
     * @param string $content The content to check for.
     * @param string $message The failure message that will be appended to the generated message.
     * @return void
     */
    public function assertResponseNotContains($content, $message = '')
    {
        if (!$this->_response) {
            $this->fail('No response set, cannot assert content. ' . $message);
        }
        $this->assertNotContains($content, $this->_getBodyAsString(), $message);
    }

    /**
     * Asserts that the response body matches a given regular expression.
     *
     * @param string $pattern The pattern to compare against.
     * @param string $message The failure message that will be appended to the generated message.
     * @return void
     */
    public function assertResponseRegExp($pattern, $message = '')
    {
        if (!$this->_response) {
            $this->fail('No response set, cannot assert content. ' . $message);
        }
        $this->assertRegExp($pattern, $this->_getBodyAsString(), $message);
    }

    /**
     * Asserts that the response body does not match a given regular expression.
     *
     * @param string $pattern The pattern to compare against.
     * @param string $message The failure message that will be appended to the generated message.
     * @return void
     */
    public function assertResponseNotRegExp($pattern, $message = '')
    {
        if (!$this->_response) {
            $this->fail('No response set, cannot assert content. ' . $message);
        }
        $this->assertNotRegExp($pattern, $this->_getBodyAsString(), $message);
    }

    /**
     * Assert response content is not empty.
     *
     * @param string $message The failure message that will be appended to the generated message.
     * @return void
     */
    public function assertResponseNotEmpty($message = '')
    {
        if (!$this->_response) {
            $this->fail('No response set, cannot assert content. ' . $message);
        }
        $this->assertNotEmpty($this->_getBodyAsString(), $message);
    }
    /**
     * Assert response content is empty.
     *
     * @param string $message The failure message that will be appended to the generated message.
     * @return void
     */
    public function assertResponseEmpty($message = '')
    {
        if (!$this->_response) {
            $this->fail('No response set, cannot assert content. ' . $message);
        }
        $this->assertEmpty($this->_getBodyAsString(), $message);
    }

    /**
     * Asserts that the search string was in the template name.
     *
     * @param string $content The content to check for.
     * @param string $message The failure message that will be appended to the generated message.
     * @return void
     */
    public function assertTemplate($content, $message = '')
    {
        if (!$this->_viewName) {
            $this->fail('No view name stored. ' . $message);
        }
        $this->assertContains($content, $this->_viewName, $message);
    }

    /**
     * Asserts that the search string was in the layout name.
     *
     * @param string $content The content to check for.
     * @param string $message The failure message that will be appended to the generated message.
     * @return void
     */
    public function assertLayout($content, $message = '')
    {
        if (!$this->_layoutName) {
            $this->fail('No layout name stored. ' . $message);
        }
        $this->assertContains($content, $this->_layoutName, $message);
    }

    /**
     * Asserts session contents
     *
     * @param string $expected The expected contents.
     * @param string $path The session data path. Uses Hash::get() compatible notation
     * @param string $message The failure message that will be appended to the generated message.
     * @return void
     */
    public function assertSession($expected, $path, $message = '')
    {
        if (empty($this->_requestSession)) {
            $this->fail('There is no stored session data. Perhaps you need to run a request?');
        }
        $result = $this->_requestSession->read($path);
        $this->assertEquals(
            $expected,
            $result,
            'Session content for "' . $path . '" differs. ' . $message
        );
    }

    /**
     * Asserts cookie values
     *
     * @param string $expected The expected contents.
     * @param string $name The cookie name.
     * @param string $message The failure message that will be appended to the generated message.
     * @return void
     */
    public function assertCookie($expected, $name, $message = '')
    {
        if (!$this->_response) {
            $this->fail('Not response set, cannot assert cookies.');
        }
        $result = $this->_response->getCookie($name);
        $this->assertEquals(
            $expected,
            $result['value'],
            'Cookie "' . $name . '" data differs. ' . $message
        );
    }

    /**
     * Asserts a cookie has not been set in the response
     *
     * @param string $cookie The cookie name to check
     * @param string $message The failure message that will be appended to the generated message.
     * @return void
     */
    public function assertCookieNotSet($cookie, $message = '')
    {
        if (!$this->_response) {
            $this->fail('No response set, cannot assert cookies. ' . $message);
        }

        $this->assertCookie(null, $cookie, "Cookie '{$cookie}' has been set. " . $message);
    }

    /**
     * Disable the error handler middleware.
     *
     * By using this function, exceptions are no longer caught by the ErrorHandlerMiddleware
     * and are instead re-thrown by the TestExceptionRenderer. This can be helpful
     * when trying to diagnose/debug unexpected failures in test cases.
     *
     * @return void
     */
    public function disableErrorHandlerMiddleware()
    {
        Configure::write('Error.exceptionRenderer', TestExceptionRenderer::class);
    }

    /**
     * Asserts cookie values which are encrypted by the
     * CookieComponent.
     *
     * The difference from assertCookie() is this decrypts the cookie
     * value like the CookieComponent for this assertion.
     *
     * @param string $expected The expected contents.
     * @param string $name The cookie name.
     * @param string|bool $encrypt Encryption mode to use.
     * @param string|null $key Encryption key used. Defaults
     *   to Security.salt.
     * @param string $message The failure message that will be appended to the generated message.
     * @return void
     * @see \Cake\Utility\CookieCryptTrait::_encrypt()
     */
    public function assertCookieEncrypted($expected, $name, $encrypt = 'aes', $key = null, $message = '')
    {
        if (!$this->_response) {
            $this->fail('No response set, cannot assert cookies.');
        }
        $result = $this->_response->getCookie($name);
        $this->_cookieEncryptionKey = $key;
        $result['value'] = $this->_decrypt($result['value'], $encrypt);
        $this->assertEquals($expected, $result['value'], 'Cookie data differs. ' . $message);
    }

    /**
     * Asserts that a file with the given name was sent in the response
     *
     * @param string $expected The file name that should be sent in the response
     * @param string $message The failure message that will be appended to the generated message.
     * @return void
     */
    public function assertFileResponse($expected, $message = '')
    {
        if ($this->_response === null) {
            $this->fail('No response set, cannot assert file.');
        }
        $actual = isset($this->_response->getFile()->path) ? $this->_response->getFile()->path : null;

        if ($actual === null) {
            $this->fail('No file was sent in this response');
        }
        $this->assertEquals($expected, $actual, $message);
    }
>>>>>>> 7180bc8a
}<|MERGE_RESOLUTION|>--- conflicted
+++ resolved
@@ -20,25 +20,6 @@
     class_alias('PHPUnit_Exception', 'PHPUnit\Exception');
 }
 
-<<<<<<< HEAD
-=======
-use Cake\Core\Configure;
-use Cake\Database\Exception as DatabaseException;
-use Cake\Http\ServerRequest;
-use Cake\Http\ServerRequestFactory;
-use Cake\Http\Session;
-use Cake\Routing\Router;
-use Cake\TestSuite\Stub\TestExceptionRenderer;
-use Cake\Utility\CookieCryptTrait;
-use Cake\Utility\Hash;
-use Cake\Utility\Security;
-use Cake\Utility\Text;
-use Cake\View\Helper\SecureFieldTokenTrait;
-use Exception;
-use LogicException;
-use PHPUnit\Exception as PhpunitException;
-
->>>>>>> 7180bc8a
 /**
  * A test case class intended to make integration tests of
  * your controllers easier.
@@ -53,1163 +34,6 @@
  */
 abstract class IntegrationTestCase extends TestCase
 {
-<<<<<<< HEAD
+
     use IntegrationTestTrait;
-=======
-    use CookieCryptTrait;
-    use SecureFieldTokenTrait;
-
-    /**
-     * Track whether or not tests are run against
-     * the PSR7 HTTP stack.
-     *
-     * @var bool
-     */
-    protected $_useHttpServer = false;
-
-    /**
-     * The customized application class name.
-     *
-     * @var string|null
-     */
-    protected $_appClass;
-
-    /**
-     * The customized application constructor arguments.
-     *
-     * @var array|null
-     */
-    protected $_appArgs;
-
-    /**
-     * The data used to build the next request.
-     *
-     * @var array
-     */
-    protected $_request = [];
-
-    /**
-     * The response for the most recent request.
-     *
-     * @var \Cake\Http\Response|null
-     */
-    protected $_response;
-
-    /**
-     * The exception being thrown if the case.
-     *
-     * @var \Exception|null
-     */
-    protected $_exception;
-
-    /**
-     * Session data to use in the next request.
-     *
-     * @var array
-     */
-    protected $_session = [];
-
-    /**
-     * Cookie data to use in the next request.
-     *
-     * @var array
-     */
-    protected $_cookie = [];
-
-    /**
-     * The controller used in the last request.
-     *
-     * @var \Cake\Controller\Controller|null
-     */
-    protected $_controller;
-
-    /**
-     * The last rendered view
-     *
-     * @var string|null
-     */
-    protected $_viewName;
-
-    /**
-     * The last rendered layout
-     *
-     * @var string|null
-     */
-    protected $_layoutName;
-
-    /**
-     * The session instance from the last request
-     *
-     * @var \Cake\Http\Session|null
-     */
-    protected $_requestSession;
-
-    /**
-     * Boolean flag for whether or not the request should have
-     * a SecurityComponent token added.
-     *
-     * @var bool
-     */
-    protected $_securityToken = false;
-
-    /**
-     * Boolean flag for whether or not the request should have
-     * a CSRF token added.
-     *
-     * @var bool
-     */
-    protected $_csrfToken = false;
-
-    /**
-     * Boolean flag for whether or not the request should re-store
-     * flash messages
-     *
-     * @var bool
-     */
-    protected $_retainFlashMessages = false;
-
-    /**
-     * Stored flash messages before render
-     *
-     * @var null|array
-     */
-    protected $_flashMessages;
-
-    /**
-     *
-     * @var null|string
-     */
-    protected $_cookieEncryptionKey;
-
-    /**
-     * Auto-detect if the HTTP middleware stack should be used.
-     *
-     * @return void
-     */
-    public function setUp()
-    {
-        parent::setUp();
-        $namespace = Configure::read('App.namespace');
-        $this->_useHttpServer = class_exists($namespace . '\Application');
-    }
-
-    /**
-     * Clears the state used for requests.
-     *
-     * @return void
-     */
-    public function tearDown()
-    {
-        parent::tearDown();
-        $this->_request = [];
-        $this->_session = [];
-        $this->_cookie = [];
-        $this->_response = null;
-        $this->_exception = null;
-        $this->_controller = null;
-        $this->_viewName = null;
-        $this->_layoutName = null;
-        $this->_requestSession = null;
-        $this->_appClass = null;
-        $this->_appArgs = null;
-        $this->_securityToken = false;
-        $this->_csrfToken = false;
-        $this->_retainFlashMessages = false;
-        $this->_useHttpServer = false;
-    }
-
-    /**
-     * Toggle whether or not you want to use the HTTP Server stack.
-     *
-     * @param bool $enable Enable/disable the usage of the HTTP Stack.
-     * @return void
-     */
-    public function useHttpServer($enable)
-    {
-        $this->_useHttpServer = (bool)$enable;
-    }
-
-    /**
-     * Configure the application class to use in integration tests.
-     *
-     * Combined with `useHttpServer()` to customize the class name and constructor arguments
-     * of your application class.
-     *
-     * @param string $class The application class name.
-     * @param array|null $constructorArgs The constructor arguments for your application class.
-     * @return void
-     */
-    public function configApplication($class, $constructorArgs)
-    {
-        $this->_appClass = $class;
-        $this->_appArgs = $constructorArgs;
-    }
-
-    /**
-     * Calling this method will enable a SecurityComponent
-     * compatible token to be added to request data. This
-     * lets you easily test actions protected by SecurityComponent.
-     *
-     * @return void
-     */
-    public function enableSecurityToken()
-    {
-        $this->_securityToken = true;
-    }
-
-    /**
-     * Calling this method will add a CSRF token to the request.
-     *
-     * Both the POST data and cookie will be populated when this option
-     * is enabled. The default parameter names will be used.
-     *
-     * @return void
-     */
-    public function enableCsrfToken()
-    {
-        $this->_csrfToken = true;
-    }
-
-    /**
-     * Calling this method will re-store flash messages into the test session
-     * after being removed by the FlashHelper
-     *
-     * @return void
-     */
-    public function enableRetainFlashMessages()
-    {
-        $this->_retainFlashMessages = true;
-    }
-
-    /**
-     * Configures the data for the *next* request.
-     *
-     * This data is cleared in the tearDown() method.
-     *
-     * You can call this method multiple times to append into
-     * the current state.
-     *
-     * @param array $data The request data to use.
-     * @return void
-     */
-    public function configRequest(array $data)
-    {
-        $this->_request = $data + $this->_request;
-    }
-
-    /**
-     * Sets session data.
-     *
-     * This method lets you configure the session data
-     * you want to be used for requests that follow. The session
-     * state is reset in each tearDown().
-     *
-     * You can call this method multiple times to append into
-     * the current state.
-     *
-     * @param array $data The session data to use.
-     * @return void
-     */
-    public function session(array $data)
-    {
-        $this->_session = $data + $this->_session;
-    }
-
-    /**
-     * Sets a request cookie for future requests.
-     *
-     * This method lets you configure the session data
-     * you want to be used for requests that follow. The session
-     * state is reset in each tearDown().
-     *
-     * You can call this method multiple times to append into
-     * the current state.
-     *
-     * @param string $name The cookie name to use.
-     * @param mixed $value The value of the cookie.
-     * @return void
-     */
-    public function cookie($name, $value)
-    {
-        $this->_cookie[$name] = $value;
-    }
-
-    /**
-     * Returns the encryption key to be used.
-     *
-     * @return string
-     */
-    protected function _getCookieEncryptionKey()
-    {
-        if (isset($this->_cookieEncryptionKey)) {
-            return $this->_cookieEncryptionKey;
-        }
-
-        return Security::getSalt();
-    }
-
-    /**
-     * Sets a encrypted request cookie for future requests.
-     *
-     * The difference from cookie() is this encrypts the cookie
-     * value like the CookieComponent.
-     *
-     * @param string $name The cookie name to use.
-     * @param mixed $value The value of the cookie.
-     * @param string|bool $encrypt Encryption mode to use.
-     * @param string|null $key Encryption key used. Defaults
-     *   to Security.salt.
-     * @return void
-     * @see \Cake\Utility\CookieCryptTrait::_encrypt()
-     */
-    public function cookieEncrypted($name, $value, $encrypt = 'aes', $key = null)
-    {
-        $this->_cookieEncryptionKey = $key;
-        $this->_cookie[$name] = $this->_encrypt($value, $encrypt);
-    }
-
-    /**
-     * Performs a GET request using the current request data.
-     *
-     * The response of the dispatched request will be stored as
-     * a property. You can use various assert methods to check the
-     * response.
-     *
-     * @param string|array $url The URL to request.
-     * @return void
-     * @throws \PHPUnit\Exception
-     */
-    public function get($url)
-    {
-        $this->_sendRequest($url, 'GET');
-    }
-
-    /**
-     * Performs a POST request using the current request data.
-     *
-     * The response of the dispatched request will be stored as
-     * a property. You can use various assert methods to check the
-     * response.
-     *
-     * @param string|array $url The URL to request.
-     * @param array $data The data for the request.
-     * @return void
-     * @throws \PHPUnit\Exception
-     */
-    public function post($url, $data = [])
-    {
-        $this->_sendRequest($url, 'POST', $data);
-    }
-
-    /**
-     * Performs a PATCH request using the current request data.
-     *
-     * The response of the dispatched request will be stored as
-     * a property. You can use various assert methods to check the
-     * response.
-     *
-     * @param string|array $url The URL to request.
-     * @param array $data The data for the request.
-     * @return void
-     * @throws \PHPUnit\Exception
-     */
-    public function patch($url, $data = [])
-    {
-        $this->_sendRequest($url, 'PATCH', $data);
-    }
-
-    /**
-     * Performs a PUT request using the current request data.
-     *
-     * The response of the dispatched request will be stored as
-     * a property. You can use various assert methods to check the
-     * response.
-     *
-     * @param string|array $url The URL to request.
-     * @param array $data The data for the request.
-     * @return void
-     * @throws \PHPUnit\Exception
-     */
-    public function put($url, $data = [])
-    {
-        $this->_sendRequest($url, 'PUT', $data);
-    }
-
-    /**
-     * Performs a DELETE request using the current request data.
-     *
-     * The response of the dispatched request will be stored as
-     * a property. You can use various assert methods to check the
-     * response.
-     *
-     * @param string|array $url The URL to request.
-     * @return void
-     * @throws \PHPUnit\Exception
-     */
-    public function delete($url)
-    {
-        $this->_sendRequest($url, 'DELETE');
-    }
-
-    /**
-     * Performs a HEAD request using the current request data.
-     *
-     * The response of the dispatched request will be stored as
-     * a property. You can use various assert methods to check the
-     * response.
-     *
-     * @param string|array $url The URL to request.
-     * @return void
-     * @throws \PHPUnit\Exception
-     */
-    public function head($url)
-    {
-        $this->_sendRequest($url, 'HEAD');
-    }
-
-    /**
-     * Performs an OPTIONS request using the current request data.
-     *
-     * The response of the dispatched request will be stored as
-     * a property. You can use various assert methods to check the
-     * response.
-     *
-     * @param string|array $url The URL to request.
-     * @return void
-     * @throws \PHPUnit\Exception
-     */
-    public function options($url)
-    {
-        $this->_sendRequest($url, 'OPTIONS');
-    }
-
-    /**
-     * Creates and send the request into a Dispatcher instance.
-     *
-     * Receives and stores the response for future inspection.
-     *
-     * @param string|array $url The URL
-     * @param string $method The HTTP method
-     * @param array|null $data The request data.
-     * @return void
-     * @throws \PHPUnit\Exception
-     */
-    protected function _sendRequest($url, $method, $data = [])
-    {
-        $dispatcher = $this->_makeDispatcher();
-        $psrRequest = null;
-        try {
-            $request = $this->_buildRequest($url, $method, $data);
-            $response = $dispatcher->execute($request);
-            $this->_requestSession = $request['session'];
-            if ($this->_retainFlashMessages && $this->_flashMessages) {
-                $this->_requestSession->write('Flash', $this->_flashMessages);
-            }
-            $this->_response = $response;
-        } catch (PhpUnitException $e) {
-            throw $e;
-        } catch (DatabaseException $e) {
-            throw $e;
-        } catch (LogicException $e) {
-            throw $e;
-        } catch (Exception $e) {
-            $this->_exception = $e;
-            // Simulate the global exception handler being invoked.
-            $this->_handleError($e);
-        }
-    }
-
-    /**
-     * Get the correct dispatcher instance.
-     *
-     * @return \Cake\TestSuite\MiddlewareDispatcher|\Cake\TestSuite\LegacyRequestDispatcher A dispatcher instance
-     */
-    protected function _makeDispatcher()
-    {
-        if ($this->_useHttpServer) {
-            return new MiddlewareDispatcher($this, $this->_appClass, $this->_appArgs);
-        }
-
-        return new LegacyRequestDispatcher($this);
-    }
-
-    /**
-     * Adds additional event spies to the controller/view event manager.
-     *
-     * @param \Cake\Event\Event $event A dispatcher event.
-     * @param \Cake\Controller\Controller|null $controller Controller instance.
-     * @return void
-     */
-    public function controllerSpy($event, $controller = null)
-    {
-        if (!$controller) {
-            /** @var \Cake\Controller\Controller $controller */
-            $controller = $event->getSubject();
-        }
-        $this->_controller = $controller;
-        $events = $controller->getEventManager();
-        $events->on('View.beforeRender', function ($event, $viewFile) use ($controller) {
-            if (!$this->_viewName) {
-                $this->_viewName = $viewFile;
-            }
-            if ($this->_retainFlashMessages) {
-                $this->_flashMessages = $controller->getRequest()->getSession()->read('Flash');
-            }
-        });
-        $events->on('View.beforeLayout', function ($event, $viewFile) {
-            $this->_layoutName = $viewFile;
-        });
-    }
-
-    /**
-     * Attempts to render an error response for a given exception.
-     *
-     * This method will attempt to use the configured exception renderer.
-     * If that class does not exist, the built-in renderer will be used.
-     *
-     * @param \Exception $exception Exception to handle.
-     * @return void
-     * @throws \Exception
-     */
-    protected function _handleError($exception)
-    {
-        $class = Configure::read('Error.exceptionRenderer');
-        if (empty($class) || !class_exists($class)) {
-            $class = 'Cake\Error\ExceptionRenderer';
-        }
-        /** @var \Cake\Error\ExceptionRenderer $instance */
-        $instance = new $class($exception);
-        $this->_response = $instance->render();
-    }
-
-    /**
-     * Creates a request object with the configured options and parameters.
-     *
-     * @param string|array $url The URL
-     * @param string $method The HTTP method
-     * @param array|null $data The request data.
-     * @return array The request context
-     */
-    protected function _buildRequest($url, $method, $data)
-    {
-        $sessionConfig = (array)Configure::read('Session') + [
-            'defaults' => 'php',
-        ];
-        $session = Session::create($sessionConfig);
-        $session->write($this->_session);
-        list ($url, $query) = $this->_url($url);
-        $tokenUrl = $url;
-
-        if ($query) {
-            $tokenUrl .= '?' . $query;
-        }
-
-        parse_str($query, $queryData);
-        $props = [
-            'url' => $url,
-            'session' => $session,
-            'query' => $queryData
-        ];
-        if (is_string($data)) {
-            $props['input'] = $data;
-        }
-        if (!isset($props['input'])) {
-            $props['post'] = $this->_addTokens($tokenUrl, $data);
-        }
-        $props['cookies'] = $this->_cookie;
-
-        $env = [
-            'REQUEST_METHOD' => $method,
-            'QUERY_STRING' => $query,
-            'REQUEST_URI' => $url,
-        ];
-        if (isset($this->_request['headers'])) {
-            foreach ($this->_request['headers'] as $k => $v) {
-                $name = strtoupper(str_replace('-', '_', $k));
-                if (!in_array($name, ['CONTENT_LENGTH', 'CONTENT_TYPE'])) {
-                    $name = 'HTTP_' . $name;
-                }
-                $env[$name] = $v;
-            }
-            unset($this->_request['headers']);
-        }
-        $props['environment'] = $env;
-        $props = Hash::merge($props, $this->_request);
-
-        return $props;
-    }
-
-    /**
-     * Add the CSRF and Security Component tokens if necessary.
-     *
-     * @param string $url The URL the form is being submitted on.
-     * @param array $data The request body data.
-     * @return array The request body with tokens added.
-     */
-    protected function _addTokens($url, $data)
-    {
-        if ($this->_securityToken === true) {
-            $keys = array_map(function ($field) {
-                return preg_replace('/(\.\d+)+$/', '', $field);
-            }, array_keys(Hash::flatten($data)));
-            $tokenData = $this->_buildFieldToken($url, array_unique($keys));
-            $data['_Token'] = $tokenData;
-            $data['_Token']['debug'] = 'SecurityComponent debug data would be added here';
-        }
-
-        if ($this->_csrfToken === true) {
-            if (!isset($this->_cookie['csrfToken'])) {
-                $this->_cookie['csrfToken'] = Text::uuid();
-            }
-            if (!isset($data['_csrfToken'])) {
-                $data['_csrfToken'] = $this->_cookie['csrfToken'];
-            }
-        }
-
-        return $data;
-    }
-
-    /**
-     * Creates a valid request url and parameter array more like Request::_url()
-     *
-     * @param string|array $url The URL
-     * @return array Qualified URL and the query parameters
-     */
-    protected function _url($url)
-    {
-        // re-create URL in ServerRequest's context so
-        // query strings are encoded as expected
-        $request = new ServerRequest(['url' => Router::url($url)]);
-        $url = $request->getRequestTarget();
-
-        $query = '';
-
-        $path = parse_url($url, PHP_URL_PATH);
-        if (strpos($url, '?') !== false) {
-            $query = parse_url($url, PHP_URL_QUERY);
-        }
-
-        return [$path, $query];
-    }
-
-    /**
-     * Get the response body as string
-     *
-     * @return string The response body.
-     */
-    protected function _getBodyAsString()
-    {
-        return (string)$this->_response->getBody();
-    }
-
-    /**
-     * Fetches a view variable by name.
-     *
-     * If the view variable does not exist, null will be returned.
-     *
-     * @param string $name The view variable to get.
-     * @return mixed The view variable if set.
-     */
-    public function viewVariable($name)
-    {
-        if (empty($this->_controller->viewVars)) {
-            $this->fail('There are no view variables, perhaps you need to run a request?');
-        }
-        if (isset($this->_controller->viewVars[$name])) {
-            return $this->_controller->viewVars[$name];
-        }
-
-        return null;
-    }
-
-    /**
-     * Asserts that the response status code is in the 2xx range.
-     *
-     * @param string $message Custom message for failure.
-     * @return void
-     */
-    public function assertResponseOk($message = null)
-    {
-        if (empty($message)) {
-            $message = 'Status code is not between 200 and 204';
-        }
-        $this->_assertStatus(200, 204, $message);
-    }
-
-    /**
-     * Asserts that the response status code is in the 2xx/3xx range.
-     *
-     * @param string $message Custom message for failure.
-     * @return void
-     */
-    public function assertResponseSuccess($message = null)
-    {
-        if (empty($message)) {
-            $message = 'Status code is not between 200 and 308';
-        }
-        $this->_assertStatus(200, 308, $message);
-    }
-
-    /**
-     * Asserts that the response status code is in the 4xx range.
-     *
-     * @param string $message Custom message for failure.
-     * @return void
-     */
-    public function assertResponseError($message = null)
-    {
-        if (empty($message)) {
-            $message = 'Status code is not between 400 and 429';
-        }
-        $this->_assertStatus(400, 429, $message);
-    }
-
-    /**
-     * Asserts that the response status code is in the 5xx range.
-     *
-     * @param string $message Custom message for failure.
-     * @return void
-     */
-    public function assertResponseFailure($message = null)
-    {
-        if (empty($message)) {
-            $message = 'Status code is not between 500 and 505';
-        }
-        $this->_assertStatus(500, 505, $message);
-    }
-
-    /**
-     * Asserts a specific response status code.
-     *
-     * @param int $code Status code to assert.
-     * @param string $message Custom message for failure.
-     * @return void
-     */
-    public function assertResponseCode($code, $message = null)
-    {
-        $actual = $this->_response->getStatusCode();
-
-        if (empty($message)) {
-            $message = 'Status code is not ' . $code . ' but ' . $actual;
-        }
-
-        $this->_assertStatus($code, $code, $message);
-    }
-
-    /**
-     * Helper method for status assertions.
-     *
-     * @param int $min Min status code.
-     * @param int $max Max status code.
-     * @param string $message The error message.
-     * @return void
-     */
-    protected function _assertStatus($min, $max, $message)
-    {
-        if (!$this->_response) {
-            $this->fail('No response set, cannot assert status code.');
-        }
-        $status = $this->_response->getStatusCode();
-
-        if ($this->_exception && ($status < $min || $status > $max)) {
-            $this->fail($this->_exception->getMessage());
-        }
-
-        $this->assertGreaterThanOrEqual($min, $status, $message);
-        $this->assertLessThanOrEqual($max, $status, $message);
-    }
-
-    /**
-     * Asserts that the Location header is correct.
-     *
-     * @param string|array|null $url The URL you expected the client to go to. This
-     *   can either be a string URL or an array compatible with Router::url(). Use null to
-     *   simply check for the existence of this header.
-     * @param string $message The failure message that will be appended to the generated message.
-     * @return void
-     */
-    public function assertRedirect($url = null, $message = '')
-    {
-        if (!$this->_response) {
-            $this->fail('No response set, cannot assert location header. ' . $message);
-        }
-        $result = $this->_response->getHeaderLine('Location');
-        if ($url === null) {
-            $this->assertNotEmpty($result, $message);
-
-            return;
-        }
-        if (empty($result)) {
-            $this->fail('No location header set. ' . $message);
-        }
-        $this->assertEquals(Router::url($url, ['_full' => true]), $result, $message);
-    }
-
-    /**
-     * Asserts that the Location header contains a substring
-     *
-     * @param string $url The URL you expected the client to go to.
-     * @param string $message The failure message that will be appended to the generated message.
-     * @return void
-     */
-    public function assertRedirectContains($url, $message = '')
-    {
-        if (!$this->_response) {
-            $this->fail('No response set, cannot assert location header. ' . $message);
-        }
-        $result = $this->_response->getHeaderLine('Location');
-        if (empty($result)) {
-            $this->fail('No location header set. ' . $message);
-        }
-        $this->assertContains($url, $result, $message);
-    }
-
-    /**
-     * Asserts that the Location header is not set.
-     *
-     * @param string $message The failure message that will be appended to the generated message.
-     * @return void
-     */
-    public function assertNoRedirect($message = '')
-    {
-        if (!$this->_response) {
-            $this->fail('No response set, cannot assert location header. ' . $message);
-        }
-        $result = $this->_response->getHeaderLine('Location');
-        if (!$message) {
-            $message = 'Redirect header set';
-        }
-        if (!empty($result)) {
-            $message .= ': ' . $result;
-        }
-        $this->assertEmpty($result, $message);
-    }
-
-    /**
-     * Asserts response headers
-     *
-     * @param string $header The header to check
-     * @param string $content The content to check for.
-     * @param string $message The failure message that will be appended to the generated message.
-     * @return void
-     */
-    public function assertHeader($header, $content, $message = '')
-    {
-        if (!$this->_response) {
-            $this->fail('No response set, cannot assert headers. ' . $message);
-        }
-        if (!$this->_response->hasHeader($header)) {
-            $this->fail("The '$header' header is not set. " . $message);
-        }
-        $actual = $this->_response->getHeaderLine($header);
-        $this->assertEquals($content, $actual, $message);
-    }
-
-    /**
-     * Asserts response header contains a string
-     *
-     * @param string $header The header to check
-     * @param string $content The content to check for.
-     * @param string $message The failure message that will be appended to the generated message.
-     * @return void
-     */
-    public function assertHeaderContains($header, $content, $message = '')
-    {
-        if (!$this->_response) {
-            $this->fail('No response set, cannot assert headers. ' . $message);
-        }
-        if (!$this->_response->hasHeader($header)) {
-            $this->fail("The '$header' header is not set. " . $message);
-        }
-        $actual = $this->_response->getHeaderLine($header);
-        $this->assertContains($content, $actual, $message);
-    }
-
-    /**
-     * Asserts content type
-     *
-     * @param string $type The content-type to check for.
-     * @param string $message The failure message that will be appended to the generated message.
-     * @return void
-     */
-    public function assertContentType($type, $message = '')
-    {
-        if (!$this->_response) {
-            $this->fail('No response set, cannot assert content-type. ' . $message);
-        }
-        $alias = $this->_response->getMimeType($type);
-        if ($alias !== false) {
-            $type = $alias;
-        }
-        $result = $this->_response->getType();
-        $this->assertEquals($type, $result, $message);
-    }
-
-    /**
-     * Asserts content in the response body equals.
-     *
-     * @param mixed $content The content to check for.
-     * @param string $message The failure message that will be appended to the generated message.
-     * @return void
-     */
-    public function assertResponseEquals($content, $message = '')
-    {
-        if (!$this->_response) {
-            $this->fail('No response set, cannot assert content. ' . $message);
-        }
-        $this->assertEquals($content, $this->_getBodyAsString(), $message);
-    }
-
-    /**
-     * Asserts content in the response body not equals.
-     *
-     * @param mixed $content The content to check for.
-     * @param string $message The failure message that will be appended to the generated message.
-     * @return void
-     */
-    public function assertResponseNotEquals($content, $message = '')
-    {
-        if (!$this->_response) {
-            $this->fail('No response set, cannot assert content. ' . $message);
-        }
-        $this->assertNotEquals($content, $this->_getBodyAsString(), $message);
-    }
-
-    /**
-     * Asserts content exists in the response body.
-     *
-     * @param string $content The content to check for.
-     * @param string $message The failure message that will be appended to the generated message.
-     * @param bool   $ignoreCase A flag to check whether we should ignore case or not.
-     * @return void
-     */
-    public function assertResponseContains($content, $message = '', $ignoreCase = false)
-    {
-        if (!$this->_response) {
-            $this->fail('No response set, cannot assert content. ' . $message);
-        }
-        $this->assertContains($content, $this->_getBodyAsString(), $message, $ignoreCase);
-    }
-
-    /**
-     * Asserts content does not exist in the response body.
-     *
-     * @param string $content The content to check for.
-     * @param string $message The failure message that will be appended to the generated message.
-     * @return void
-     */
-    public function assertResponseNotContains($content, $message = '')
-    {
-        if (!$this->_response) {
-            $this->fail('No response set, cannot assert content. ' . $message);
-        }
-        $this->assertNotContains($content, $this->_getBodyAsString(), $message);
-    }
-
-    /**
-     * Asserts that the response body matches a given regular expression.
-     *
-     * @param string $pattern The pattern to compare against.
-     * @param string $message The failure message that will be appended to the generated message.
-     * @return void
-     */
-    public function assertResponseRegExp($pattern, $message = '')
-    {
-        if (!$this->_response) {
-            $this->fail('No response set, cannot assert content. ' . $message);
-        }
-        $this->assertRegExp($pattern, $this->_getBodyAsString(), $message);
-    }
-
-    /**
-     * Asserts that the response body does not match a given regular expression.
-     *
-     * @param string $pattern The pattern to compare against.
-     * @param string $message The failure message that will be appended to the generated message.
-     * @return void
-     */
-    public function assertResponseNotRegExp($pattern, $message = '')
-    {
-        if (!$this->_response) {
-            $this->fail('No response set, cannot assert content. ' . $message);
-        }
-        $this->assertNotRegExp($pattern, $this->_getBodyAsString(), $message);
-    }
-
-    /**
-     * Assert response content is not empty.
-     *
-     * @param string $message The failure message that will be appended to the generated message.
-     * @return void
-     */
-    public function assertResponseNotEmpty($message = '')
-    {
-        if (!$this->_response) {
-            $this->fail('No response set, cannot assert content. ' . $message);
-        }
-        $this->assertNotEmpty($this->_getBodyAsString(), $message);
-    }
-    /**
-     * Assert response content is empty.
-     *
-     * @param string $message The failure message that will be appended to the generated message.
-     * @return void
-     */
-    public function assertResponseEmpty($message = '')
-    {
-        if (!$this->_response) {
-            $this->fail('No response set, cannot assert content. ' . $message);
-        }
-        $this->assertEmpty($this->_getBodyAsString(), $message);
-    }
-
-    /**
-     * Asserts that the search string was in the template name.
-     *
-     * @param string $content The content to check for.
-     * @param string $message The failure message that will be appended to the generated message.
-     * @return void
-     */
-    public function assertTemplate($content, $message = '')
-    {
-        if (!$this->_viewName) {
-            $this->fail('No view name stored. ' . $message);
-        }
-        $this->assertContains($content, $this->_viewName, $message);
-    }
-
-    /**
-     * Asserts that the search string was in the layout name.
-     *
-     * @param string $content The content to check for.
-     * @param string $message The failure message that will be appended to the generated message.
-     * @return void
-     */
-    public function assertLayout($content, $message = '')
-    {
-        if (!$this->_layoutName) {
-            $this->fail('No layout name stored. ' . $message);
-        }
-        $this->assertContains($content, $this->_layoutName, $message);
-    }
-
-    /**
-     * Asserts session contents
-     *
-     * @param string $expected The expected contents.
-     * @param string $path The session data path. Uses Hash::get() compatible notation
-     * @param string $message The failure message that will be appended to the generated message.
-     * @return void
-     */
-    public function assertSession($expected, $path, $message = '')
-    {
-        if (empty($this->_requestSession)) {
-            $this->fail('There is no stored session data. Perhaps you need to run a request?');
-        }
-        $result = $this->_requestSession->read($path);
-        $this->assertEquals(
-            $expected,
-            $result,
-            'Session content for "' . $path . '" differs. ' . $message
-        );
-    }
-
-    /**
-     * Asserts cookie values
-     *
-     * @param string $expected The expected contents.
-     * @param string $name The cookie name.
-     * @param string $message The failure message that will be appended to the generated message.
-     * @return void
-     */
-    public function assertCookie($expected, $name, $message = '')
-    {
-        if (!$this->_response) {
-            $this->fail('Not response set, cannot assert cookies.');
-        }
-        $result = $this->_response->getCookie($name);
-        $this->assertEquals(
-            $expected,
-            $result['value'],
-            'Cookie "' . $name . '" data differs. ' . $message
-        );
-    }
-
-    /**
-     * Asserts a cookie has not been set in the response
-     *
-     * @param string $cookie The cookie name to check
-     * @param string $message The failure message that will be appended to the generated message.
-     * @return void
-     */
-    public function assertCookieNotSet($cookie, $message = '')
-    {
-        if (!$this->_response) {
-            $this->fail('No response set, cannot assert cookies. ' . $message);
-        }
-
-        $this->assertCookie(null, $cookie, "Cookie '{$cookie}' has been set. " . $message);
-    }
-
-    /**
-     * Disable the error handler middleware.
-     *
-     * By using this function, exceptions are no longer caught by the ErrorHandlerMiddleware
-     * and are instead re-thrown by the TestExceptionRenderer. This can be helpful
-     * when trying to diagnose/debug unexpected failures in test cases.
-     *
-     * @return void
-     */
-    public function disableErrorHandlerMiddleware()
-    {
-        Configure::write('Error.exceptionRenderer', TestExceptionRenderer::class);
-    }
-
-    /**
-     * Asserts cookie values which are encrypted by the
-     * CookieComponent.
-     *
-     * The difference from assertCookie() is this decrypts the cookie
-     * value like the CookieComponent for this assertion.
-     *
-     * @param string $expected The expected contents.
-     * @param string $name The cookie name.
-     * @param string|bool $encrypt Encryption mode to use.
-     * @param string|null $key Encryption key used. Defaults
-     *   to Security.salt.
-     * @param string $message The failure message that will be appended to the generated message.
-     * @return void
-     * @see \Cake\Utility\CookieCryptTrait::_encrypt()
-     */
-    public function assertCookieEncrypted($expected, $name, $encrypt = 'aes', $key = null, $message = '')
-    {
-        if (!$this->_response) {
-            $this->fail('No response set, cannot assert cookies.');
-        }
-        $result = $this->_response->getCookie($name);
-        $this->_cookieEncryptionKey = $key;
-        $result['value'] = $this->_decrypt($result['value'], $encrypt);
-        $this->assertEquals($expected, $result['value'], 'Cookie data differs. ' . $message);
-    }
-
-    /**
-     * Asserts that a file with the given name was sent in the response
-     *
-     * @param string $expected The file name that should be sent in the response
-     * @param string $message The failure message that will be appended to the generated message.
-     * @return void
-     */
-    public function assertFileResponse($expected, $message = '')
-    {
-        if ($this->_response === null) {
-            $this->fail('No response set, cannot assert file.');
-        }
-        $actual = isset($this->_response->getFile()->path) ? $this->_response->getFile()->path : null;
-
-        if ($actual === null) {
-            $this->fail('No file was sent in this response');
-        }
-        $this->assertEquals($expected, $actual, $message);
-    }
->>>>>>> 7180bc8a
 }